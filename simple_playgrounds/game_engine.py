"""
Game Engine manages the interacitons between agents and Playgrounds.
"""
import numpy as np

import pygame
from pygame.locals import K_q  # pylint: disable=no-name-in-module
from pygame.color import THECOLORS  # pylint: disable=no-name-in-module

import cv2

from simple_playgrounds.utils.definitions import SensorModality, SIMULATION_STEPS, ActionTypes


class Engine:

    """
    Engine manages the interactions between agents and a playground.

    """

    # pylint: disable=too-many-function-args
    # pylint: disable=too-many-arguments
    # pylint: disable=too-many-instance-attributes

    def __init__(self, playground, time_limit=None, screen=False):

        """

        Args:
            playground (:obj: 'Playground): Playground where the agents will be placed
            time_limit (:obj: 'int'): Total number of timesteps. Can also be defined in playground
            screen: If True, a pygame screen is created for display.
                Default: False

        Note:
            A pygame screen is created by default if one agent is controlled by Keyboard.
            You can reset the game by using R key, and terminate it using Q key.
            Screen is intended for debugging or playing by a human (using Keyboard).

            If time limit is defined in playground and engine, engine prevails.

        """

        # Playground already exists
        self.playground = playground

        self.agents = self.playground.agents

        if time_limit is not None:
            self.time_limit = time_limit

        elif self.playground.time_limit is not None:
            self.time_limit = self.playground.time_limit

        else:
            raise ValueError('Time limit should be defined in the playground or game engine')

        # Display screen

        self.screen = None
        if screen:
            # Screen for Pygame
            self.screen = pygame.display.set_mode((self.playground.width, self.playground.length))
            self.screen.set_alpha(None)
            self.quit_key_ready = True

        # Pygame Surfaces to display the environment
        self.surface_background = pygame.Surface((self.playground.width, self.playground.length))
        self.surface_environment = pygame.Surface((self.playground.width, self.playground.length))
        self.surface_sensors = pygame.Surface((self.playground.width, self.playground.length))

        self.surface_background.fill(THECOLORS["black"])

        for elem in self.playground.scene_elements:
            if elem.background:
                elem.draw(self.surface_background, )

        self.game_on = True
        self.elapsed_time = 0

    def multiple_steps(self, actions, n_steps=1):
        """
        Runs multiple steps of the game, with the same actions for the agents.
        Perforns Interactive (eat and activate) actions oly at the last timestep.

        Args:
            actions: Dictionary containing the actions for each agent.
            n_steps: Number of consecutive steps where the same actions will be applied

        """
        hold_actions = {}
        last_action = {}

        terminate = False

        for agent_name, agent_actions in actions.items():
            hold_actions[agent_name] = {}
            last_action[agent_name] = {}

            for actuator, value in agent_actions.items():

                last_action[agent_name][actuator] = value
                hold_actions[agent_name][actuator] = value

                if actuator.action in [ActionTypes.ACTIVATE, ActionTypes.EAT]:
                    hold_actions[agent_name][actuator] = 0

        cumulated_rewards = {}
        for agent in actions:
            cumulated_rewards[agent] = 0

        step = 0

        while step < n_steps and not terminate:

            if step < n_steps-1:
                action = hold_actions
            else:
                action = last_action

            self._engine_step(action)

            for agent in self.agents:
                cumulated_rewards[agent] += agent.reward

            step += 1

            terminate = self._has_terminated()

        for agent in self.agents:
            agent.reward = cumulated_rewards[agent]

        if self._reached_time_limit() and self.playground.time_limit_reached_reward is not None:
            for agent in self.agents:
                agent.reward += self.playground.time_limit_reached_reward

        return terminate

    def step(self, actions):
        """
        Runs a single steps of the game, with the same actions for the agents.

        Args:
            actions: Dictionary containing the actions for each agent. keys are agents, values are dictionary of actions.

        """

        self._engine_step(actions)

        # Termination
        terminate = self._has_terminated()

        if self._reached_time_limit() and self.playground.time_limit_reached_reward is not None:
            for agent in self.agents:
                agent.reward += self.playground.time_limit_reached_reward

        return terminate

    def _engine_step(self, actions):

        for agent in actions:
            agent.apply_actions_to_body_parts(actions[agent])

        self.playground.update(SIMULATION_STEPS)

        self.elapsed_time += 1

    def _has_terminated(self):

        playground_terminated = self.playground.done
        reached_time_limit = self._reached_time_limit()
        keyboard_quit = self._check_keyboard()

        if keyboard_quit or playground_terminated or reached_time_limit:
            self.game_on = False
            return True

        return False

    def reset(self):
        """
        Resets the game to its initial state.

        """
        self.playground.reset()
        self.elapsed_time = 0
        self.game_on = True

    def _reached_time_limit(self):
        if self.elapsed_time >= self.time_limit-1:
            return True
        return False

    def _check_keyboard(self):
        """
        Tests whether the game came to an end, because of time limit or termination of playground.

        Returns:
            True if the game is terminated
            False if the game continues
        """
        terminate_game = False

        if self.screen is not None:

            pygame.event.get()

            # Press Q to terminate
            if not pygame.key.get_pressed()[K_q] and self.quit_key_ready is False:
                self.quit_key_ready = True

            elif pygame.key.get_pressed()[K_q] and self.quit_key_ready is True:
                self.quit_key_ready = False
                terminate_game = True

        return terminate_game

    def _update_surface_background(self):
        # Check that some background elements maybe need to be drawn
        for element in self.playground.scene_elements:
            if element.background and not element.drawn:
                element.draw(self.surface_background, )

    def _update_surface_environment(self):
        """
        Draw all agents and entities on the surface environment.
        Additionally, draws the interaction areas.

        """
        self._update_surface_background()
        self.surface_environment.blit(self.surface_background, (0, 0))

        for entity in self.playground.scene_elements:

            if not entity.background or entity.graspable or entity.interactive :
                entity.draw(self.surface_environment, )

        for agent in self.agents:
            agent.draw(self.surface_environment, )

    def update_observations(self):
        """
        Updates observations of each agent

        """

        for agent in self.agents:

            for sensor in agent.sensors:

                if sensor.sensor_modality is SensorModality.VISUAL:

                    self._update_surface_background()
                    self.surface_sensors.blit(self.surface_background, (0, 0))
                    sensor.update(playground=self.playground, sensor_surface=self.surface_sensors)

                elif sensor.sensor_modality is SensorModality.ROBOTIC \
                        or sensor.sensor_modality is SensorModality.SEMANTIC:
                    sensor.update(playground=self.playground)

                else:
                    raise ValueError

    def update_screen(self):
        """
        If the screen is set, updates the screen and displays the environment.

        """

        if self.screen is not None:

            self._update_surface_environment()

            rot_surface = pygame.transform.rotate(self.surface_environment, 180)
            self.screen.blit(rot_surface, (0, 0), None)

            pygame.display.flip()

        else:
            raise ValueError('No screen to update')

    def generate_playground_image(self, max_size=None, plt_mode=False):
        """
        Updates the Environment Surface and convert it into an array.
        Color code follows OpenCV.

        For displaying with matplotlib, use plt_mode = True

        Returns: image of he playground

        """

        self._update_surface_environment()

        np_image = pygame.surfarray.pixels3d(self.surface_environment.copy())/255.
        np_image = np.rot90(np_image, 1, (1, 0))
        np_image = np_image[::-1, :, ::-1]

        if max_size is not None:

            scaling_factor = max_size/max(np_image.shape[0], np_image.shape[1])
            np_image = cv2.resize(np_image, None, fx = scaling_factor, fy = scaling_factor)

        if plt_mode:
            np_image = np_image[:, :, ::-1]

        return np_image

    def generate_agent_image(self, agent,
                             with_pg=True, max_size_pg=200, rotate_pg=False,
                             with_actions=True, width_action=200, height_action=20,
                             with_sensors=True, width_sensors=150, height_sensor=20, plt_mode=False,
                             layout=('playground', ('sensors', 'actions'))):
        """
        Method to generate an image for displaying the playground, agent sensors and actions.

        Args:
            agent (Agent): Instance of agent.
            with_pg (bool): Display the playground.
            max_size_pg (int): Maximum size of the playground image ( either width or depth, depending on shape).
            rotate_pg (bool): Rotate the playground. Useful when the playground is a rectange.
            with_actions (bool): Display actions.
            width_action (int): Width of the action bars.
            height_action (int): Height of the action bars.
            with_sensors (bool): Display sensors.
            width_sensors (int): Width of the sensors.
            height_sensor (int): Height of the sensors (when applicable).
            plt_mode (bool): Set to True to return a matplotlib compatible image.
            layout (tuple): See notes

        Note:
            Layout is a tuple representing the layout of the agent image:

            - ('playground', ('sensors', 'actions') ) will put playground on the left, then split sensors and actions
            horizontally on the right.
            - (('playground', 'sensors'), 'actions') ) will split playground and sensor on the left,
            then display sensors on the right.

        Returns:
            if plt_mode is False: returns a cv2 compatible image / array, scaled between 0 and 1.
            if plt_mode is True: returns a matplotlib compatible image / array, scaled between 0 and 1.

<<<<<<< HEAD
        list_sensor_images = []
        for sensor in agent.sensors:
            list_sensor_images.append(sensor.draw(width_sensor, height_sensor))
=======
>>>>>>> 8734c699

        """
        border = 10
        images = {}

        if with_pg:
            pg_image = self.generate_playground_image(max_size=max_size_pg)

            if rotate_pg:
                pg_image = np.rot90(pg_image)
            images['playground']=pg_image

        if with_actions:
            action_image = agent.generate_actions_image(width_action=width_action, height_action=height_action)
            images['actions'] = action_image

        if with_sensors:
            sensor_image = agent.generate_sensor_image(width_sensor=width_sensors, height_sensor=height_sensor)
            images['sensors'] = sensor_image

        full_width = border
        full_height = 0

        for column in layout:

            if isinstance(column, str):
                full_width += images[column].shape[1] + border
                full_height = max(full_height, images[column].shape[0] + 2*border)

            elif isinstance(column, tuple):
                full_width += max( [ images[col].shape[1] for col in column]) + border
                full_height = max( full_height, border + sum( images[col].shape[0] + border for col in column) )

        full_img = np.ones((full_height, full_width, 3))

        current_width = border

        for column in layout:

            if isinstance(column, str):
                full_img[border: border + images[column].shape[0],
                         current_width:current_width + images[column].shape[1], :] \
                         = images[column][:, :, :]

                current_width += images[column].shape[1] + border

            elif isinstance(column, tuple):

                current_height = border

                for col in column:

                    # center
                    delta_width = max( [ images[col].shape[1] for col in column]) - images[col].shape[1]
                    delta_width = int(delta_width/2)

                    full_img[current_height: current_height + images[col].shape[0],
                    current_width+ delta_width:current_width +delta_width+ images[col].shape[1], :] \
                        = images[col][:, :, :]

                    current_height += images[col].shape[0] + border

                current_width += max( [ images[col].shape[1] for col in column]) + border

        if plt_mode:
            full_img = full_img[:, :, ::-1]

        return full_img

    def run(self, steps=None, update_screen=False, print_rewards=False):
        """ Run the engine for the full duration of the game or a certain number of steps"""

        if self.screen is False and update_screen:
            raise ValueError("Can't update non-existing screen" )

        continue_for_n_steps = True

        while self.game_on and continue_for_n_steps:

            actions = {}
            for agent in self.agents:
                actions[agent] = agent.controller.generate_commands()

            terminate = self.step(actions)
            self.update_observations()

            if update_screen and self.game_on:
                self.update_screen()
                pygame.time.wait(30)

            if print_rewards:
                for agent in self.agents:
                    if agent.reward != 0:
                        print(agent.name, ' got reward ', agent.reward)

            if steps is not None:
                steps -= 1
                if steps == 0:
                    continue_for_n_steps = False

            if terminate:
                self.game_on = False

    def __del__(self):
        pygame.quit()

<|MERGE_RESOLUTION|>--- conflicted
+++ resolved
@@ -341,12 +341,6 @@
             if plt_mode is False: returns a cv2 compatible image / array, scaled between 0 and 1.
             if plt_mode is True: returns a matplotlib compatible image / array, scaled between 0 and 1.
 
-<<<<<<< HEAD
-        list_sensor_images = []
-        for sensor in agent.sensors:
-            list_sensor_images.append(sensor.draw(width_sensor, height_sensor))
-=======
->>>>>>> 8734c699
 
         """
         border = 10
