--- conflicted
+++ resolved
@@ -57,13 +57,8 @@
     'base_radius': 25,
     'base_mass' : 20,
 
-<<<<<<< HEAD
-    'base_translation_speed': 1.0,
-    'base_rotation_speed': 0.5,
-=======
     'base_translation_speed': 4.0,
     'base_rotation_speed': 0.25,
->>>>>>> 93553899
 
 }
 
