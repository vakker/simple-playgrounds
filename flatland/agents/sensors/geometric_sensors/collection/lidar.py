--- conflicted
+++ resolved
@@ -119,13 +119,8 @@
                 if output[cone][entity_type] < activation:
                     output[cone][entity_type] = activation
 
-<<<<<<< HEAD
         self.sensor_value = output
 
-=======
-        #print(output)
-        self.observation = output
->>>>>>> 18d243d2
         return output
 
 
