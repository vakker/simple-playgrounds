import time
import json
import pandas as pd
import cv2

from flatland.game_engine import Engine
from flatland.tests.test_basics.test_pg import *
from flatland.agents import agent


Agent = agent.Agent

def run(nbAgents = 1, mapSize = 200, steps = 100, display = False, map = "basic_01"):


    engine_parameters = {
        'inner_simulation_steps': 5,
        'scale_factor': 1,

        'display': {
            'playground' : False,
            'frames' : True,
        }
    }

    rules = {
        'replay_until_time_limit': True,
        'time_limit': steps
    }


    pg = PlaygroundGenerator.create(map, room_shape = [mapSize, mapSize])

    agents = []

    initial_position = PositionAreaSampler(area_shape='circle', center=[120, 120], radius=30)

    #Generating agents
    for i in range(nbAgents):

        my_agent = Agent('forward', controller_type='random', position =initial_position)
        my_agent.add_sensor('lidar', 'lidar_1', someArgument = "argument")

        # my_agent.starting_position = {
        #     'type': 'rectangle',
        #     'x_range': [20, 80],
        #     'y_range': [20, 80],
        #     'angle_range': [0, 3.14 * 2],
        # }

        agents.append(my_agent)

    game = Engine(playground=pg, agents=agents, rules=rules, engine_parameters=engine_parameters)

    t1 = time.time()
    while game.game_on:

        actions = {}
        for agent in game.agents:
            actions[agent.name] = agent.get_controller_actions()

        #Updating game steps and observations
        game.step(actions)
        game.update_observations()

        #Visualisation

        if display:
            img = game.generate_playground_image()
            cv2.imshow('Flatland', img)
            cv2.waitKey(15) #15

<<<<<<< HEAD
        print( agent.observations)

    #game.terminate()

 # code à lancer pour tester le capteur
perf = run(nbAgents = 2, map = "activable_01", mapSize = 300, display = True, steps = 100)
=======
    game.terminate()

 # code à lancer pour tester le capteur
perf = run(nbAgents = 1, map = "activable_01", mapSize = 300, display = True, steps = 100)
>>>>>>> 18d243d2
<|MERGE_RESOLUTION|>--- conflicted
+++ resolved
@@ -70,16 +70,7 @@
             cv2.imshow('Flatland', img)
             cv2.waitKey(15) #15
 
-<<<<<<< HEAD
-        print( agent.observations)
-
-    #game.terminate()
-
- # code à lancer pour tester le capteur
-perf = run(nbAgents = 2, map = "activable_01", mapSize = 300, display = True, steps = 100)
-=======
     game.terminate()
 
  # code à lancer pour tester le capteur
-perf = run(nbAgents = 1, map = "activable_01", mapSize = 300, display = True, steps = 100)
->>>>>>> 18d243d2
+perf = run(nbAgents = 1, map = "activable_01", mapSize = 300, display = True, steps = 100)